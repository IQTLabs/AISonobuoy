# ParticleTrackerBuoy

## About

<<<<<<< HEAD
<img src="media/AISonobuoy-explode.png" alt="3D Printed Parts" height="400px" title="3D Printed Parts">
=======
The Particle Tracker Buoy is an implementation of an Edge AI Detection device. It is intended to demonstrate the concept of an AI Sonobuoy. 
>>>>>>> 557659b9

<img src="media/AISonobuoy.png" alt="" height="400px" title="">

## Hardware

The Particle Tracker Buoy was designed to use low-cost and easily accessible components.

- Particle.io Tracker SOM
- Myriota Dev Kit
- Adafruit nRF52840 Sense MCU
- Adafruit Featherwing Quadrupler
- Adafruit Electret MAX4466 AMP
- Adafruit lithium ion 6600mAh battery
- 4in PVC pipe components
- 3D Printed chassis ([STL Files](stl-files))

<img src="media/AISonobuoy-explode.png" alt="" height="400px" title="">

[STL Files](stl-files)

## Wiring

```
┌───────────────┐     ┌────────────┐     ┌────────────┐     ┌───────────┐     ┌────────────┐
│   [SATCOM]    │     │[C&C /TELEM]│     │  [ML MCU]  │     │[AUDIO AMP]│     │[HYDROPHONE]│
│               │     │            │     │            │     │           │     │            │
│    Myriota    │     │  Particle  │     │  nRF52840  │     │  MAX4466  │     │  Aquarian  │
│      Dev      │     │  Tracker   │     │   Sense    │     │           │     │    H2A     │
│      Kit      │     │            │     │            │     │           │     │            │
│               │     │            │     │            │     │           │     │            │
│               │     │            │     │            │     │           │     │            │
│   26/LEUART TX├─────┤UART RX     │     │          A0├─────┤VCC        │     │            │
│   28/LEUART RX├─────┤UART TX     │     │          A1├─────┤OUT────────┼─────┤RED         │
│               │     │            │     │            │     │           │     │            │
│               │     │      A0/SDA├───┬─┤A4/SDA      │     │        MIC├─────┤GREEN       │
│               │     │            │   │ │            │     │           │     │            │
│               │     │      A1/SCL├─┬─┼─┤A5/SCL      │     │        GND├─────┤BLACK       │
│               │     │            │ │ │ │            │     │           │     │            │
│               │     │            │ │ │ │            │     │           │     │            │
│ VEXT          │     │            │ 1 1 │            │     │           │     │            │
│ /3.3      GND │     │ 3.3    GND │ 0 0 │ 3.3    GND │     │      GND  │     │            │
└──┬─────────┬──┘     └──┬──────┬──┘ k k └──┬──────┬──┘     └───────┬───┘     └────────────┘
   │         │           │      │    │ │    │      │                │
   │                     │           │ │    │
   └─────────────────────┴───────────┴─┴────┘
```

## Software

- The Particle Tracker firmware and flashing instructions are located in the [aisonobuoy-particle-tracker](https://github.com/IQTLabs/aisonobuoy-particle-tracker/) submodule.

- The Myriota Modem firmware and flashing instructions are located in the [modem-myriota](https://github.com/IQTLabs/modem-myriota) submodule<|MERGE_RESOLUTION|>--- conflicted
+++ resolved
@@ -2,11 +2,7 @@
 
 ## About
 
-<<<<<<< HEAD
-<img src="media/AISonobuoy-explode.png" alt="3D Printed Parts" height="400px" title="3D Printed Parts">
-=======
 The Particle Tracker Buoy is an implementation of an Edge AI Detection device. It is intended to demonstrate the concept of an AI Sonobuoy. 
->>>>>>> 557659b9
 
 <img src="media/AISonobuoy.png" alt="" height="400px" title="">
 
