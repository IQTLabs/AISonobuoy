# AISonobuoy

Maritime Situational Awareness: An Exploration

# About

The AI Sonobuoy project is intended to demonstrate the process and design methodology for developing an AI-enabled hydrophone. We are building an integrated system that detects ship propellers using hydrophones. Data is collected, stored, and processed locally using onboard microprocessors. Onboard detection algorithms trigger remote alerts when objects of interest are detected.

# The Life Cycle of AI at the Edge Systems

## Sensor to Solution

Our Sensor to Solution methodology for this project involves a Collection system to record hydrophone audio, AIS data, and other environmental telemetry. An Analysis process automatically labels the audio data and trains a machine learning (ML) model. The ML model is then deployed on a low-power Detection device which can trigger remote alerts for detection events.

```
┌──────────────┐    ┌──────────────┐    ┌──────────────┐
│              │    │              │    │              │
│  COLLECTION  ├───►│   ANALYSIS   ├───►│  DETECTION   │
│              │    │              │    │              │
└──────────────┘    └──────────────┘    └──────────────┘
```

Reference implementations for each of the Sensor to Solution functions can be seen below.

## Collection

### PiBuoy

A buoy designed to run an Raspberry Pi with power management that can do continuous collection of hydrophone audio. It is equipped with an AIS reciever and other sensors such as GPS, LTE, temperature and a 9-axis gryoscope.

<img src="./PiBuoyV2/media/pibuoy2-hydrophone-solar.png" alt="pibuoy" height="400px" title="pibuoy">

See [PiBuoyV2/README.md](PiBuoyV2/README.md)

## Analysis

### Manual Laeling

The simplest method for getting started with analysis is to manually label the audio data.  We use [Audacity](https://www.audacityteam.org) to label segments of boat/no\_boat in our audio files.

<img src="./DataScience/img/audacity_sample.png" alt="pibuoy" height="200px" title="audacity">

### Edge Impulse

With a set of labels in hand, we create a machine learning model using [Edge Impulse](https://www.edgeimpulse.com) that can easily be deployed to the edge.  We use spectrogram features to build a binary classifier for boat/no\_boat:

<img src="./DataScience/img/binary_model.png" alt="pibuoy" height="300px" title="ei_model">

### Bootstrapping Labels

For more sophisticated models, bootstrapping labels from the data collect is preferrable to manual labeling.  We can use GPS tracks or [AIS](https://en.wikipedia.org/wiki/Automatic_identification_system) data to determine vessel speed and distance from the hydrophone.  This allows use to build a 5-class audio classifier with classes: no\_boat, near\_slow, near\_fast, far\_slow, far\_fast. Below we show the far\_slow portion of a particular test run.

<img src="./DataScience/img/tracks.png" alt="pibuoy" height="300px" title="tracks">

Below we show the results of a 5-class Edge Impulse model.

<img src="./DataScience/img/5class_model.png" alt="pibuoy" height="400px" title="ei_model">

See [DataScience](./DataScience/README.md) for further details.

## Detection

<<<<<<< HEAD
<img src="ParticleTrackerBuoy/media/AISonobuoy.png" alt="particle-tracker-buoy" height="400px" title="particle-tracker-buoy">
=======
### ParticleTrackerBuoy
>>>>>>> 557659b9

A buoy built around the [Particle.io Tracker SOM Evaluation Board](https://docs.particle.io/datasheets/asset-tracking/tracker-som-eval-board/). The Tracker Eval board is connected to a [Adafruit Quad 2x2 FeatherWing](https://www.adafruit.com/product/4253) via the i2c port to allow Feather form factor devices and sensors to be connected. An optional [Myriota Module](https://myriota.com/) can be used to enable satellite communications. The electronics are housed in a 4in schedule 40 PVC pipe. Ballast is added to the bottom of the pipe for appropriate floatation orientation. 

<img src="./ParticleTrackerBuoy/media/AISonobuoy.png" alt="particle-tracker-buoy" height="400px" title="particle-tracker-buoy">

See [ParticleTrackerBuoy/README](ParticleTrackerBuoy/README.md)

# Data Visualization 

[Dashboards](https://alper.datav.is/assets/publications/dashboards/dashboards-preprint.pdf) and data visualizations are a key component of modern sensor collection systems, providing greater data visibility, transparency, and a common operating picture.

As part of the AI Sonobuoy project, we are developing a series of visualizations (shown below with locations masked) to help users with a wide range of real-time monitoring and operational decision-making tasks.

|Cloud IoT Visualizations|React Dashboard (Telemetry Data)|React Dashboard (Map View)|
|:--:|:--:|:--:|
|<img width="1648" alt="Thumbnail 1" src="https://user-images.githubusercontent.com/45634754/168863523-48f15e2a-2a1a-4fde-81ed-072d35ee7916.png">|<img width="1648" alt="Thumbnail 2" src="https://user-images.githubusercontent.com/45634754/168862811-990d6597-0221-4688-a56c-5bdabea1a61c.png">|<img width="1648" alt="Thumbnail 3" src="https://user-images.githubusercontent.com/45634754/168862867-4b7847a1-5de2-4979-ba7e-50488a830bbe.png">|

This visualization prototyping effort is a work-in-process focused on displaying the AI Sonobuoy's location, temperature (°F), humidity, and state of charge. However, future extensions might visualize different types of data and/or adopt different data encoding strategies. For more details, please see the `aisonobouy-react-dashboards` repository (currently internal-only).<|MERGE_RESOLUTION|>--- conflicted
+++ resolved
@@ -60,11 +60,7 @@
 
 ## Detection
 
-<<<<<<< HEAD
-<img src="ParticleTrackerBuoy/media/AISonobuoy.png" alt="particle-tracker-buoy" height="400px" title="particle-tracker-buoy">
-=======
 ### ParticleTrackerBuoy
->>>>>>> 557659b9
 
 A buoy built around the [Particle.io Tracker SOM Evaluation Board](https://docs.particle.io/datasheets/asset-tracking/tracker-som-eval-board/). The Tracker Eval board is connected to a [Adafruit Quad 2x2 FeatherWing](https://www.adafruit.com/product/4253) via the i2c port to allow Feather form factor devices and sensors to be connected. An optional [Myriota Module](https://myriota.com/) can be used to enable satellite communications. The electronics are housed in a 4in schedule 40 PVC pipe. Ballast is added to the bottom of the pipe for appropriate floatation orientation. 
 
